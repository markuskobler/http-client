[package]
name = "http-client"
version = "4.0.0"
license = "MIT OR Apache-2.0"
repository = "https://github.com/http-rs/http-client"
documentation = "https://docs.rs/http-client"
description = "Types and traits for http clients."
keywords = ["http", "service", "client", "futures", "async"]
categories = ["asynchronous", "web-programming", "web-programming::http-client", "web-programming::websocket"]
authors = ["Yoshua Wuyts <yoshuawuyts@gmail.com>", "dignifiedquire <me@dignifiedquire.com>"]
readme = "README.md"
edition = "2018"

[package.metadata.docs.rs]
features = ["docs"]
rustdoc-args = ["--cfg", "feature=\"docs\""]

[features]
default = ["h1_client"]
docs = ["h1_client"]
h1_client = ["async-h1", "async-std", "async-native-tls"]
native_client = ["curl_client", "wasm_client"]
curl_client = ["isahc", "async-std"]
wasm_client = ["js-sys", "web-sys", "wasm-bindgen", "wasm-bindgen-futures"]
hyper_client = ["hyper", "hyper-tls"]

[dependencies]
futures = { version = "0.3.1" }
<<<<<<< HEAD
http-types = { version = "2.0.1", features = ["hyperium_http"] }
=======
http-types = "2.3.0"
>>>>>>> ea2cff69
log = "0.4.7"

# h1-client
async-h1 = { version = "2.0.0", optional = true }
async-std = { version = "1.6.0", default-features = false, optional = true }
async-native-tls = { version = "0.3.1", optional = true }

# reqwest-client
hyper = { version = "0.13.6", features = ["tcp"], optional = true }
hyper-tls = { version = "0.4.3", optional = true }

# isahc-client
[target.'cfg(not(target_arch = "wasm32"))'.dependencies]
isahc = { version = "0.9", optional = true, default-features = false, features = ["http2"]  }

# wasm-client
[target.'cfg(target_arch = "wasm32")'.dependencies]
js-sys = { version = "0.3.25", optional = true }
wasm-bindgen = { version = "0.2.48", optional = true }
wasm-bindgen-futures = { version = "0.4.5", optional = true }

[target.'cfg(target_arch = "wasm32")'.dependencies.web-sys]
version = "0.3.25"
optional = true
features = [
    "AbortSignal",
    "Headers",
    "ObserverCallback",
    "ReferrerPolicy",
    "Request",
    "RequestCache",
    "RequestCredentials",
    "RequestInit",
    "RequestMode",
    "RequestRedirect",
    "Response",
    "Window",
]

[dev-dependencies]
async-std = { version = "1.6.0", features = ["unstable", "attributes"] }
portpicker = "0.1.0"
tide = { version = "0.9.0" }
tokio = { version = "0.2.21", features = ["macros"] }<|MERGE_RESOLUTION|>--- conflicted
+++ resolved
@@ -26,11 +26,7 @@
 
 [dependencies]
 futures = { version = "0.3.1" }
-<<<<<<< HEAD
-http-types = { version = "2.0.1", features = ["hyperium_http"] }
-=======
-http-types = "2.3.0"
->>>>>>> ea2cff69
+http-types = { version = "2.3.0", features = ["hyperium_http"] }
 log = "0.4.7"
 
 # h1-client
